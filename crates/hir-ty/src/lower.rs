//! Methods for lowering the HIR to types. There are two main cases here:
//!
//!  - Lowering a type reference like `&usize` or `Option<foo::bar::Baz>` to a
//!    type: The entry point for this is `TyLoweringContext::lower_ty`.
//!  - Building the type for an item: This happens through the `ty` query.
//!
//! This usually involves resolving names, collecting generic arguments etc.
pub(crate) mod diagnostics;
pub(crate) mod path;

use std::{cell::OnceCell, iter, mem};

use arrayvec::ArrayVec;
use base_db::Crate;
use either::Either;
use hir_def::{
    AdtId, AssocItemId, CallableDefId, ConstId, ConstParamId, DefWithBodyId, EnumId, EnumVariantId,
    FunctionId, GeneralConstId, GenericDefId, GenericParamId, HasModule, ImplId, ItemContainerId,
    LifetimeParamId, LocalFieldId, Lookup, StaticId, StructId, TypeAliasId, TypeOrConstParamId,
    TypeParamId, UnionId, VariantId,
    builtin_type::BuiltinType,
    expr_store::{ExpressionStore, HygieneId, path::Path},
    hir::generics::{
        GenericParamDataRef, TypeOrConstParamData, TypeParamProvenance, WherePredicate,
    },
    item_tree::FieldsShape,
    lang_item::LangItem,
    resolver::{HasResolver, LifetimeNs, Resolver, TypeNs, ValueNs},
    signatures::{FunctionSignature, TraitFlags, TypeAliasFlags},
    type_ref::{
        ConstRef, LifetimeRefId, LiteralConstRef, PathId, TraitBoundModifier,
        TraitRef as HirTraitRef, TypeBound, TypeRef, TypeRefId,
    },
};
use hir_expand::name::Name;
use la_arena::{Arena, ArenaMap, Idx};
use path::{PathDiagnosticCallback, PathLoweringContext};
use rustc_ast_ir::Mutability;
use rustc_hash::FxHashSet;
use rustc_pattern_analysis::Captures;
use rustc_type_ir::{
    AliasTyKind, BoundVarIndexKind, ConstKind, DebruijnIndex, ExistentialPredicate,
    ExistentialProjection, ExistentialTraitRef, FnSig, OutlivesPredicate,
    TyKind::{self},
    TypeVisitableExt, Upcast,
    inherent::{GenericArg as _, GenericArgs as _, IntoKind as _, Region as _, SliceLike, Ty as _},
};
use salsa::plumbing::AsId;
use smallvec::{SmallVec, smallvec};
use stdx::{impl_from, never};
use triomphe::{Arc, ThinArc};

use crate::{
    FnAbi, ImplTraitId, TraitEnvironment, TyLoweringDiagnostic, TyLoweringDiagnosticKind,
    consteval::intern_const_ref,
    db::{HirDatabase, InternedOpaqueTyId},
    generics::{Generics, generics, trait_self_param_idx},
    next_solver::{
        AliasTy, Binder, BoundExistentialPredicates, Clause, ClauseKind, Clauses, Const,
        DbInterner, EarlyBinder, EarlyParamRegion, ErrorGuaranteed, GenericArg, GenericArgs,
        ParamConst, ParamEnv, PolyFnSig, Predicate, Region, SolverDefId, TraitPredicate, TraitRef,
        Ty, Tys, UnevaluatedConst, abi::Safety,
    },
};

pub(crate) struct PathDiagnosticCallbackData(pub(crate) TypeRefId);

#[derive(PartialEq, Eq, Debug, Hash)]
pub struct ImplTraits<'db> {
    pub(crate) impl_traits: Arena<ImplTrait<'db>>,
}

#[derive(PartialEq, Eq, Debug, Hash)]
pub struct ImplTrait<'db> {
    pub(crate) predicates: Box<[Clause<'db>]>,
}

pub type ImplTraitIdx<'db> = Idx<ImplTrait<'db>>;

#[derive(Debug, Default)]
struct ImplTraitLoweringState<'db> {
    /// When turning `impl Trait` into opaque types, we have to collect the
    /// bounds at the same time to get the IDs correct (without becoming too
    /// complicated).
    mode: ImplTraitLoweringMode,
    // This is structured as a struct with fields and not as an enum because it helps with the borrow checker.
    opaque_type_data: Arena<ImplTrait<'db>>,
}

impl<'db> ImplTraitLoweringState<'db> {
    fn new(mode: ImplTraitLoweringMode) -> ImplTraitLoweringState<'db> {
        Self { mode, opaque_type_data: Arena::new() }
    }
}

#[derive(Debug, Clone)]
pub enum LifetimeElisionKind<'db> {
    /// Create a new anonymous lifetime parameter and reference it.
    ///
    /// If `report_in_path`, report an error when encountering lifetime elision in a path:
    /// ```compile_fail
    /// struct Foo<'a> { x: &'a () }
    /// async fn foo(x: Foo) {}
    /// ```
    ///
    /// Note: the error should not trigger when the elided lifetime is in a pattern or
    /// expression-position path:
    /// ```
    /// struct Foo<'a> { x: &'a () }
    /// async fn foo(Foo { x: _ }: Foo<'_>) {}
    /// ```
    AnonymousCreateParameter { report_in_path: bool },

    /// Replace all anonymous lifetimes by provided lifetime.
    Elided(Region<'db>),

    /// Give a hard error when either `&` or `'_` is written. Used to
    /// rule out things like `where T: Foo<'_>`. Does not imply an
    /// error on default object bounds (e.g., `Box<dyn Foo>`).
    AnonymousReportError,

    /// Resolves elided lifetimes to `'static` if there are no other lifetimes in scope,
    /// otherwise give a warning that the previous behavior of introducing a new early-bound
    /// lifetime is a bug and will be removed (if `only_lint` is enabled).
    StaticIfNoLifetimeInScope { only_lint: bool },

    /// Signal we cannot find which should be the anonymous lifetime.
    ElisionFailure,

    /// Infer all elided lifetimes.
    Infer,
}

impl<'db> LifetimeElisionKind<'db> {
    #[inline]
    pub(crate) fn for_const(
        interner: DbInterner<'db>,
        const_parent: ItemContainerId,
    ) -> LifetimeElisionKind<'db> {
        match const_parent {
            ItemContainerId::ExternBlockId(_) | ItemContainerId::ModuleId(_) => {
                LifetimeElisionKind::Elided(Region::new_static(interner))
            }
            ItemContainerId::ImplId(_) => {
                LifetimeElisionKind::StaticIfNoLifetimeInScope { only_lint: true }
            }
            ItemContainerId::TraitId(_) => {
                LifetimeElisionKind::StaticIfNoLifetimeInScope { only_lint: false }
            }
        }
    }

    #[inline]
    pub(crate) fn for_fn_params(data: &FunctionSignature) -> LifetimeElisionKind<'db> {
        LifetimeElisionKind::AnonymousCreateParameter { report_in_path: data.is_async() }
    }

    #[inline]
    pub(crate) fn for_fn_ret(interner: DbInterner<'db>) -> LifetimeElisionKind<'db> {
        // FIXME: We should use the elided lifetime here, or `ElisionFailure`.
        LifetimeElisionKind::Elided(Region::error(interner))
    }
}

#[derive(Debug)]
pub struct TyLoweringContext<'db, 'a> {
    pub db: &'db dyn HirDatabase,
    interner: DbInterner<'db>,
    resolver: &'a Resolver<'db>,
    store: &'a ExpressionStore,
    def: GenericDefId,
    generics: OnceCell<Generics>,
    in_binders: DebruijnIndex,
    impl_trait_mode: ImplTraitLoweringState<'db>,
    /// Tracks types with explicit `?Sized` bounds.
    pub(crate) unsized_types: FxHashSet<Ty<'db>>,
    pub(crate) diagnostics: Vec<TyLoweringDiagnostic>,
    lifetime_elision: LifetimeElisionKind<'db>,
    /// When lowering the defaults for generic params, this contains the index of the currently lowered param.
    /// We disallow referring to later params, or to ADT's `Self`.
    lowering_param_default: Option<u32>,
}

impl<'db, 'a> TyLoweringContext<'db, 'a> {
    pub fn new(
        db: &'db dyn HirDatabase,
        resolver: &'a Resolver<'db>,
        store: &'a ExpressionStore,
        def: GenericDefId,
        lifetime_elision: LifetimeElisionKind<'db>,
    ) -> Self {
        let impl_trait_mode = ImplTraitLoweringState::new(ImplTraitLoweringMode::Disallowed);
        let in_binders = DebruijnIndex::ZERO;
        Self {
            db,
            interner: DbInterner::new_with(db, Some(resolver.krate()), None),
            resolver,
            def,
            generics: Default::default(),
            store,
            in_binders,
            impl_trait_mode,
            unsized_types: FxHashSet::default(),
            diagnostics: Vec::new(),
            lifetime_elision,
            lowering_param_default: None,
        }
    }

    pub(crate) fn set_lifetime_elision(&mut self, lifetime_elision: LifetimeElisionKind<'db>) {
        self.lifetime_elision = lifetime_elision;
    }

    pub(crate) fn with_debruijn<T>(
        &mut self,
        debruijn: DebruijnIndex,
        f: impl FnOnce(&mut TyLoweringContext<'db, '_>) -> T,
    ) -> T {
        let old_debruijn = mem::replace(&mut self.in_binders, debruijn);
        let result = f(self);
        self.in_binders = old_debruijn;
        result
    }

    pub(crate) fn with_shifted_in<T>(
        &mut self,
        debruijn: DebruijnIndex,
        f: impl FnOnce(&mut TyLoweringContext<'db, '_>) -> T,
    ) -> T {
        self.with_debruijn(self.in_binders.shifted_in(debruijn.as_u32()), f)
    }

    pub(crate) fn with_impl_trait_mode(self, impl_trait_mode: ImplTraitLoweringMode) -> Self {
        Self { impl_trait_mode: ImplTraitLoweringState::new(impl_trait_mode), ..self }
    }

    pub(crate) fn impl_trait_mode(&mut self, impl_trait_mode: ImplTraitLoweringMode) -> &mut Self {
        self.impl_trait_mode = ImplTraitLoweringState::new(impl_trait_mode);
        self
    }

    pub(crate) fn lowering_param_default(&mut self, index: u32) {
        self.lowering_param_default = Some(index);
    }

    pub(crate) fn push_diagnostic(&mut self, type_ref: TypeRefId, kind: TyLoweringDiagnosticKind) {
        self.diagnostics.push(TyLoweringDiagnostic { source: type_ref, kind });
    }
}

#[derive(Copy, Clone, Debug, PartialEq, Eq, Default)]
pub(crate) enum ImplTraitLoweringMode {
    /// `impl Trait` gets lowered into an opaque type that doesn't unify with
    /// anything except itself. This is used in places where values flow 'out',
    /// i.e. for arguments of the function we're currently checking, and return
    /// types of functions we're calling.
    Opaque,
    /// `impl Trait` is disallowed and will be an error.
    #[default]
    Disallowed,
}

impl<'db, 'a> TyLoweringContext<'db, 'a> {
    pub fn lower_ty(&mut self, type_ref: TypeRefId) -> Ty<'db> {
        self.lower_ty_ext(type_ref).0
    }

    pub(crate) fn lower_const(&mut self, const_ref: ConstRef, const_type: Ty<'db>) -> Const<'db> {
        let const_ref = &self.store[const_ref.expr];
        match const_ref {
            hir_def::hir::Expr::Path(path) => {
                self.path_to_const(path).unwrap_or_else(|| unknown_const(const_type))
            }
            hir_def::hir::Expr::Literal(literal) => intern_const_ref(
                self.db,
                &match *literal {
                    hir_def::hir::Literal::Float(_, _)
                    | hir_def::hir::Literal::String(_)
                    | hir_def::hir::Literal::ByteString(_)
                    | hir_def::hir::Literal::CString(_) => LiteralConstRef::Unknown,
                    hir_def::hir::Literal::Char(c) => LiteralConstRef::Char(c),
                    hir_def::hir::Literal::Bool(b) => LiteralConstRef::Bool(b),
                    hir_def::hir::Literal::Int(val, _) => LiteralConstRef::Int(val),
                    hir_def::hir::Literal::Uint(val, _) => LiteralConstRef::UInt(val),
                },
                const_type,
                self.resolver.krate(),
            ),
            hir_def::hir::Expr::UnaryOp { expr: inner_expr, op: hir_def::hir::UnaryOp::Neg } => {
                if let hir_def::hir::Expr::Literal(literal) = &self.store[*inner_expr] {
                    // Only handle negation for signed integers and floats
                    match literal {
                        hir_def::hir::Literal::Int(_, _) | hir_def::hir::Literal::Float(_, _) => {
                            if let Some(negated_literal) = literal.clone().negate() {
                                intern_const_ref(
                                    self.db,
                                    &negated_literal.into(),
                                    const_type,
                                    self.resolver.krate(),
                                )
                            } else {
                                unknown_const(const_type)
                            }
                        }
                        // For unsigned integers, chars, bools, etc., negation is not meaningful
                        _ => unknown_const(const_type),
                    }
                } else {
                    unknown_const(const_type)
                }
            }
            _ => unknown_const(const_type),
        }
    }

    pub(crate) fn path_to_const(&mut self, path: &Path) -> Option<Const<'db>> {
        match self.resolver.resolve_path_in_value_ns_fully(self.db, path, HygieneId::ROOT) {
            Some(ValueNs::GenericParam(p)) => {
                let args = self.generics();
                match args.type_or_const_param_idx(p.into()) {
                    Some(idx) => Some(self.const_param(p, idx as u32)),
                    None => {
                        never!(
                            "Generic list doesn't contain this param: {:?}, {:?}, {:?}",
                            args,
                            path,
                            p
                        );
                        None
                    }
                }
            }
            Some(ValueNs::ConstId(c)) => {
                let args = GenericArgs::new_from_iter(self.interner, []);
                Some(Const::new(
                    self.interner,
                    rustc_type_ir::ConstKind::Unevaluated(UnevaluatedConst::new(
                        GeneralConstId::ConstId(c).into(),
                        args,
                    )),
                ))
            }
            _ => None,
        }
    }

    pub(crate) fn lower_path_as_const(&mut self, path: &Path, const_type: Ty<'db>) -> Const<'db> {
        self.path_to_const(path).unwrap_or_else(|| unknown_const(const_type))
    }

    fn generics(&self) -> &Generics {
        self.generics.get_or_init(|| generics(self.db, self.def))
    }

    fn param_index_is_disallowed(&self, index: u32) -> bool {
        self.lowering_param_default
            .is_some_and(|disallow_params_after| index >= disallow_params_after)
    }

    fn type_param(&mut self, id: TypeParamId, index: u32) -> Ty<'db> {
        if self.param_index_is_disallowed(index) {
            // FIXME: Report an error.
            Ty::new_error(self.interner, ErrorGuaranteed)
        } else {
            Ty::new_param(self.interner, id, index)
        }
    }

    fn const_param(&mut self, id: ConstParamId, index: u32) -> Const<'db> {
        if self.param_index_is_disallowed(index) {
            // FIXME: Report an error.
            Const::error(self.interner)
        } else {
            Const::new_param(self.interner, ParamConst { id, index })
        }
    }

    fn region_param(&mut self, id: LifetimeParamId, index: u32) -> Region<'db> {
        if self.param_index_is_disallowed(index) {
            // FIXME: Report an error.
            Region::error(self.interner)
        } else {
            Region::new_early_param(self.interner, EarlyParamRegion { id, index })
        }
    }

    #[tracing::instrument(skip(self), ret)]
    pub fn lower_ty_ext(&mut self, type_ref_id: TypeRefId) -> (Ty<'db>, Option<TypeNs>) {
        let interner = self.interner;
        let mut res = None;
        let type_ref = &self.store[type_ref_id];
        tracing::debug!(?type_ref);
        let ty = match type_ref {
            TypeRef::Never => Ty::new(interner, TyKind::Never),
            TypeRef::Tuple(inner) => {
                let inner_tys = inner.iter().map(|&tr| self.lower_ty(tr));
                Ty::new_tup_from_iter(interner, inner_tys)
            }
            TypeRef::Path(path) => {
                let (ty, res_) =
                    self.lower_path(path, PathId::from_type_ref_unchecked(type_ref_id));
                res = res_;
                ty
            }
            &TypeRef::TypeParam(type_param_id) => {
                res = Some(TypeNs::GenericParam(type_param_id));

                let generics = self.generics();
                let (idx, _data) =
                    generics.type_or_const_param(type_param_id.into()).expect("matching generics");
                self.type_param(type_param_id, idx as u32)
            }
            &TypeRef::RawPtr(inner, mutability) => {
                let inner_ty = self.lower_ty(inner);
                Ty::new(interner, TyKind::RawPtr(inner_ty, lower_mutability(mutability)))
            }
            TypeRef::Array(array) => {
                let inner_ty = self.lower_ty(array.ty);
                let const_len = self.lower_const(array.len, Ty::new_usize(interner));
                Ty::new_array_with_const_len(interner, inner_ty, const_len)
            }
            &TypeRef::Slice(inner) => {
                let inner_ty = self.lower_ty(inner);
                Ty::new_slice(interner, inner_ty)
            }
            TypeRef::Reference(ref_) => {
                let inner_ty = self.lower_ty(ref_.ty);
                // FIXME: It should infer the eldided lifetimes instead of stubbing with error
                let lifetime = ref_
                    .lifetime
                    .map_or_else(|| Region::error(interner), |lr| self.lower_lifetime(lr));
                Ty::new_ref(interner, lifetime, inner_ty, lower_mutability(ref_.mutability))
            }
            TypeRef::Placeholder => Ty::new_error(interner, ErrorGuaranteed),
            TypeRef::Fn(fn_) => {
                let substs = self.with_shifted_in(
                    DebruijnIndex::from_u32(1),
                    |ctx: &mut TyLoweringContext<'_, '_>| {
                        Tys::new_from_iter(
                            interner,
                            fn_.params.iter().map(|&(_, tr)| ctx.lower_ty(tr)),
                        )
                    },
                );
                Ty::new_fn_ptr(
                    interner,
                    Binder::dummy(FnSig {
                        abi: fn_.abi.as_ref().map_or(FnAbi::Rust, FnAbi::from_symbol),
                        safety: if fn_.is_unsafe { Safety::Unsafe } else { Safety::Safe },
                        c_variadic: fn_.is_varargs,
                        inputs_and_output: substs,
                    }),
                )
            }
            TypeRef::DynTrait(bounds) => self.lower_dyn_trait(bounds),
            TypeRef::ImplTrait(bounds) => {
                match self.impl_trait_mode.mode {
                    ImplTraitLoweringMode::Opaque => {
                        let origin = match self.resolver.generic_def() {
                            Some(GenericDefId::FunctionId(it)) => Either::Left(it),
                            Some(GenericDefId::TypeAliasId(it)) => Either::Right(it),
                            _ => panic!(
                                "opaque impl trait lowering must be in function or type alias"
                            ),
                        };

                        // this dance is to make sure the data is in the right
                        // place even if we encounter more opaque types while
                        // lowering the bounds
                        let idx = self
                            .impl_trait_mode
                            .opaque_type_data
                            .alloc(ImplTrait { predicates: Box::default() });

                        let impl_trait_id = origin.either(
                            |f| ImplTraitId::ReturnTypeImplTrait(f, idx),
                            |a| ImplTraitId::TypeAliasImplTrait(a, idx),
                        );
                        let opaque_ty_id: SolverDefId =
                            self.db.intern_impl_trait_id(impl_trait_id).into();

                        // We don't want to lower the bounds inside the binders
                        // we're currently in, because they don't end up inside
                        // those binders. E.g. when we have `impl Trait<impl
                        // OtherTrait<T>>`, the `impl OtherTrait<T>` can't refer
                        // to the self parameter from `impl Trait`, and the
                        // bounds aren't actually stored nested within each
                        // other, but separately. So if the `T` refers to a type
                        // parameter of the outer function, it's just one binder
                        // away instead of two.
                        let actual_opaque_type_data = self
                            .with_debruijn(DebruijnIndex::ZERO, |ctx| {
                                ctx.lower_impl_trait(opaque_ty_id, bounds, self.resolver.krate())
                            });
                        self.impl_trait_mode.opaque_type_data[idx] = actual_opaque_type_data;

                        let args = GenericArgs::identity_for_item(self.interner, opaque_ty_id);
                        Ty::new_alias(
                            self.interner,
                            AliasTyKind::Opaque,
                            AliasTy::new_from_args(self.interner, opaque_ty_id, args),
                        )
                    }
                    ImplTraitLoweringMode::Disallowed => {
                        // FIXME: report error
                        Ty::new_error(self.interner, ErrorGuaranteed)
                    }
                }
            }
            TypeRef::Error => Ty::new_error(self.interner, ErrorGuaranteed),
        };
        (ty, res)
    }

    /// This is only for `generic_predicates_for_param`, where we can't just
    /// lower the self types of the predicates since that could lead to cycles.
    /// So we just check here if the `type_ref` resolves to a generic param, and which.
    fn lower_ty_only_param(&self, type_ref: TypeRefId) -> Option<TypeOrConstParamId> {
        let type_ref = &self.store[type_ref];
        let path = match type_ref {
            TypeRef::Path(path) => path,
            &TypeRef::TypeParam(idx) => return Some(idx.into()),
            _ => return None,
        };
        if path.type_anchor().is_some() {
            return None;
        }
        if path.segments().len() > 1 {
            return None;
        }
        let resolution = match self.resolver.resolve_path_in_type_ns(self.db, path) {
            Some((it, None, _)) => it,
            _ => return None,
        };
        match resolution {
            TypeNs::GenericParam(param_id) => Some(param_id.into()),
            _ => None,
        }
    }

    #[inline]
    fn on_path_diagnostic_callback<'b>(type_ref: TypeRefId) -> PathDiagnosticCallback<'b, 'db> {
        PathDiagnosticCallback {
            data: Either::Left(PathDiagnosticCallbackData(type_ref)),
            callback: |data, this, diag| {
                let type_ref = data.as_ref().left().unwrap().0;
                this.push_diagnostic(type_ref, TyLoweringDiagnosticKind::PathDiagnostic(diag))
            },
        }
    }

    #[inline]
    fn at_path(&mut self, path_id: PathId) -> PathLoweringContext<'_, 'a, 'db> {
        PathLoweringContext::new(
            self,
            Self::on_path_diagnostic_callback(path_id.type_ref()),
            &self.store[path_id],
        )
    }

    pub(crate) fn lower_path(&mut self, path: &Path, path_id: PathId) -> (Ty<'db>, Option<TypeNs>) {
        // Resolve the path (in type namespace)
        if let Some(type_ref) = path.type_anchor() {
            let (ty, res) = self.lower_ty_ext(type_ref);
            let mut ctx = self.at_path(path_id);
            return ctx.lower_ty_relative_path(ty, res, false);
        }

        let mut ctx = self.at_path(path_id);
        let (resolution, remaining_index) = match ctx.resolve_path_in_type_ns() {
            Some(it) => it,
            None => return (Ty::new_error(self.interner, ErrorGuaranteed), None),
        };

        if matches!(resolution, TypeNs::TraitId(_)) && remaining_index.is_none() {
            // trait object type without dyn
            let bound = TypeBound::Path(path_id, TraitBoundModifier::None);
            let ty = self.lower_dyn_trait(&[bound]);
            return (ty, None);
        }

        ctx.lower_partly_resolved_path(resolution, false)
    }

    fn lower_trait_ref_from_path(
        &mut self,
        path_id: PathId,
        explicit_self_ty: Ty<'db>,
    ) -> Option<(TraitRef<'db>, PathLoweringContext<'_, 'a, 'db>)> {
        let mut ctx = self.at_path(path_id);
        let resolved = match ctx.resolve_path_in_type_ns_fully()? {
            // FIXME(trait_alias): We need to handle trait alias here.
            TypeNs::TraitId(tr) => tr,
            _ => return None,
        };
        Some((ctx.lower_trait_ref_from_resolved_path(resolved, explicit_self_ty, false), ctx))
    }

    fn lower_trait_ref(
        &mut self,
        trait_ref: &HirTraitRef,
        explicit_self_ty: Ty<'db>,
    ) -> Option<TraitRef<'db>> {
        self.lower_trait_ref_from_path(trait_ref.path, explicit_self_ty).map(|it| it.0)
    }

    pub(crate) fn lower_where_predicate<'b>(
        &'b mut self,
        where_predicate: &'b WherePredicate,
        ignore_bindings: bool,
        generics: &Generics,
        predicate_filter: PredicateFilter,
    ) -> impl Iterator<Item = Clause<'db>> + use<'a, 'b, 'db> {
        match where_predicate {
            WherePredicate::ForLifetime { target, bound, .. }
            | WherePredicate::TypeBound { target, bound } => {
                if let PredicateFilter::SelfTrait = predicate_filter {
                    let target_type = &self.store[*target];
                    let self_type = 'is_self: {
                        if let TypeRef::Path(path) = target_type
                            && path.is_self_type()
                        {
                            break 'is_self true;
                        }
                        if let TypeRef::TypeParam(param) = target_type
                            && generics[param.local_id()].is_trait_self()
                        {
                            break 'is_self true;
                        }
                        false
                    };
                    if !self_type {
                        return Either::Left(Either::Left(iter::empty()));
                    }
                }
                let self_ty = self.lower_ty(*target);
                Either::Left(Either::Right(self.lower_type_bound(bound, self_ty, ignore_bindings)))
            }
            &WherePredicate::Lifetime { bound, target } => {
                Either::Right(iter::once(Clause(Predicate::new(
                    self.interner,
                    Binder::dummy(rustc_type_ir::PredicateKind::Clause(
                        rustc_type_ir::ClauseKind::RegionOutlives(OutlivesPredicate(
                            self.lower_lifetime(bound),
                            self.lower_lifetime(target),
                        )),
                    )),
                ))))
            }
        }
        .into_iter()
    }

    pub(crate) fn lower_type_bound<'b>(
        &'b mut self,
        bound: &'b TypeBound,
        self_ty: Ty<'db>,
        ignore_bindings: bool,
    ) -> impl Iterator<Item = Clause<'db>> + use<'b, 'a, 'db> {
        let interner = self.interner;
        let mut assoc_bounds = None;
        let mut clause = None;
        match bound {
            &TypeBound::Path(path, TraitBoundModifier::None) | &TypeBound::ForLifetime(_, path) => {
                // FIXME Don't silently drop the hrtb lifetimes here
                if let Some((trait_ref, mut ctx)) = self.lower_trait_ref_from_path(path, self_ty) {
                    // FIXME(sized-hierarchy): Remove this bound modifications once we have implemented
                    // sized-hierarchy correctly.
                    let meta_sized = LangItem::MetaSized
                        .resolve_trait(ctx.ty_ctx().db, ctx.ty_ctx().resolver.krate());
                    let pointee_sized = LangItem::PointeeSized
                        .resolve_trait(ctx.ty_ctx().db, ctx.ty_ctx().resolver.krate());
                    if meta_sized.is_some_and(|it| it == trait_ref.def_id.0) {
                        // Ignore this bound
                    } else if pointee_sized.is_some_and(|it| it == trait_ref.def_id.0) {
                        // Regard this as `?Sized` bound
                        ctx.ty_ctx().unsized_types.insert(self_ty);
                    } else {
                        if !ignore_bindings {
                            assoc_bounds = ctx.assoc_type_bindings_from_type_bound(trait_ref);
                        }
                        clause = Some(Clause(Predicate::new(
                            interner,
                            Binder::dummy(rustc_type_ir::PredicateKind::Clause(
                                rustc_type_ir::ClauseKind::Trait(TraitPredicate {
                                    trait_ref,
                                    polarity: rustc_type_ir::PredicatePolarity::Positive,
                                }),
                            )),
                        )));
                    }
                }
            }
            &TypeBound::Path(path, TraitBoundModifier::Maybe) => {
                let sized_trait = LangItem::Sized.resolve_trait(self.db, self.resolver.krate());
                // Don't lower associated type bindings as the only possible relaxed trait bound
                // `?Sized` has no of them.
                // If we got another trait here ignore the bound completely.
                let trait_id = self
                    .lower_trait_ref_from_path(path, self_ty)
                    .map(|(trait_ref, _)| trait_ref.def_id.0);
                if trait_id == sized_trait {
                    self.unsized_types.insert(self_ty);
                }
            }
            &TypeBound::Lifetime(l) => {
                let lifetime = self.lower_lifetime(l);
                clause = Some(Clause(Predicate::new(
                    self.interner,
                    Binder::dummy(rustc_type_ir::PredicateKind::Clause(
                        rustc_type_ir::ClauseKind::TypeOutlives(OutlivesPredicate(
                            self_ty, lifetime,
                        )),
                    )),
                )));
            }
            TypeBound::Use(_) | TypeBound::Error => {}
        }
        clause.into_iter().chain(assoc_bounds.into_iter().flatten())
    }

    fn lower_dyn_trait(&mut self, bounds: &[TypeBound]) -> Ty<'db> {
        let interner = self.interner;
        // FIXME: we should never create non-existential predicates in the first place
        // For now, use an error type so we don't run into dummy binder issues
        let self_ty = Ty::new_error(interner, ErrorGuaranteed);
        // INVARIANT: The principal trait bound, if present, must come first. Others may be in any
        // order but should be in the same order for the same set but possibly different order of
        // bounds in the input.
        // INVARIANT: If this function returns `DynTy`, there should be at least one trait bound.
        // These invariants are utilized by `TyExt::dyn_trait()` and chalk.
        let mut lifetime = None;
        let bounds = self.with_shifted_in(DebruijnIndex::from_u32(1), |ctx| {
            let mut lowered_bounds: Vec<
                rustc_type_ir::Binder<DbInterner<'db>, ExistentialPredicate<DbInterner<'db>>>,
            > = Vec::new();
            for b in bounds {
                let db = ctx.db;
                ctx.lower_type_bound(b, self_ty, false).for_each(|b| {
                    if let Some(bound) = b
                        .kind()
                        .map_bound(|c| match c {
                            rustc_type_ir::ClauseKind::Trait(t) => {
                                let id = t.def_id();
                                let is_auto =
                                    db.trait_signature(id.0).flags.contains(TraitFlags::AUTO);
                                if is_auto {
                                    Some(ExistentialPredicate::AutoTrait(t.def_id()))
                                } else {
                                    Some(ExistentialPredicate::Trait(
                                        ExistentialTraitRef::new_from_args(
                                            interner,
                                            t.def_id(),
                                            GenericArgs::new_from_iter(
                                                interner,
                                                t.trait_ref.args.iter().skip(1),
                                            ),
                                        ),
                                    ))
                                }
                            }
                            rustc_type_ir::ClauseKind::Projection(p) => {
                                Some(ExistentialPredicate::Projection(
                                    ExistentialProjection::new_from_args(
                                        interner,
                                        p.def_id(),
                                        GenericArgs::new_from_iter(
                                            interner,
                                            p.projection_term.args.iter().skip(1),
                                        ),
                                        p.term,
                                    ),
                                ))
                            }
                            rustc_type_ir::ClauseKind::TypeOutlives(outlives_predicate) => {
                                lifetime = Some(outlives_predicate.1);
                                None
                            }
                            rustc_type_ir::ClauseKind::RegionOutlives(_)
                            | rustc_type_ir::ClauseKind::ConstArgHasType(_, _)
                            | rustc_type_ir::ClauseKind::WellFormed(_)
                            | rustc_type_ir::ClauseKind::ConstEvaluatable(_)
                            | rustc_type_ir::ClauseKind::HostEffect(_)
                            | rustc_type_ir::ClauseKind::UnstableFeature(_) => unreachable!(),
                        })
                        .transpose()
                    {
                        lowered_bounds.push(bound);
                    }
                })
            }

            let mut multiple_regular_traits = false;
            let mut multiple_same_projection = false;
            lowered_bounds.sort_unstable_by(|lhs, rhs| {
                use std::cmp::Ordering;
                match ((*lhs).skip_binder(), (*rhs).skip_binder()) {
                    (ExistentialPredicate::Trait(_), ExistentialPredicate::Trait(_)) => {
                        multiple_regular_traits = true;
                        // Order doesn't matter - we error
                        Ordering::Equal
                    }
                    (
                        ExistentialPredicate::AutoTrait(lhs_id),
                        ExistentialPredicate::AutoTrait(rhs_id),
                    ) => lhs_id.0.cmp(&rhs_id.0),
                    (ExistentialPredicate::Trait(_), _) => Ordering::Less,
                    (_, ExistentialPredicate::Trait(_)) => Ordering::Greater,
                    (ExistentialPredicate::AutoTrait(_), _) => Ordering::Less,
                    (_, ExistentialPredicate::AutoTrait(_)) => Ordering::Greater,
                    (
                        ExistentialPredicate::Projection(lhs),
                        ExistentialPredicate::Projection(rhs),
                    ) => {
                        let lhs_id = match lhs.def_id {
                            SolverDefId::TypeAliasId(id) => id,
                            _ => unreachable!(),
                        };
                        let rhs_id = match rhs.def_id {
                            SolverDefId::TypeAliasId(id) => id,
                            _ => unreachable!(),
                        };
                        // We only compare the `associated_ty_id`s. We shouldn't have
                        // multiple bounds for an associated type in the correct Rust code,
                        // and if we do, we error out.
                        if lhs_id == rhs_id {
                            multiple_same_projection = true;
                        }
                        lhs_id.as_id().index().cmp(&rhs_id.as_id().index())
                    }
                }
            });

            if multiple_regular_traits || multiple_same_projection {
                return None;
            }

            if !lowered_bounds.first().map_or(false, |b| {
                matches!(
                    b.as_ref().skip_binder(),
                    ExistentialPredicate::Trait(_) | ExistentialPredicate::AutoTrait(_)
                )
            }) {
                return None;
            }

            // As multiple occurrences of the same auto traits *are* permitted, we deduplicate the
            // bounds. We shouldn't have repeated elements besides auto traits at this point.
            lowered_bounds.dedup();

            Some(BoundExistentialPredicates::new_from_iter(interner, lowered_bounds))
        });

        if let Some(bounds) = bounds {
            let region = match lifetime {
                Some(it) => match it.kind() {
                    rustc_type_ir::RegionKind::ReBound(BoundVarIndexKind::Bound(db), var) => {
                        Region::new_bound(
                            self.interner,
                            db.shifted_out_to_binder(DebruijnIndex::from_u32(2)),
                            var,
                        )
                    }
                    _ => it,
                },
                None => Region::new_static(self.interner),
            };
            Ty::new_dynamic(self.interner, bounds, region)
        } else {
            // FIXME: report error
            // (additional non-auto traits, associated type rebound, or no resolved trait)
            Ty::new_error(self.interner, ErrorGuaranteed)
        }
    }

    fn lower_impl_trait(
        &mut self,
        def_id: SolverDefId,
        bounds: &[TypeBound],
        krate: Crate,
    ) -> ImplTrait<'db> {
        let interner = self.interner;
        cov_mark::hit!(lower_rpit);
        let args = GenericArgs::identity_for_item(interner, def_id);
        let self_ty = Ty::new_alias(
            self.interner,
            rustc_type_ir::AliasTyKind::Opaque,
            AliasTy::new_from_args(interner, def_id, args),
        );
        let predicates = self.with_shifted_in(DebruijnIndex::from_u32(1), |ctx| {
            let mut predicates = Vec::new();
            for b in bounds {
                predicates.extend(ctx.lower_type_bound(b, self_ty, false));
            }

            if !ctx.unsized_types.contains(&self_ty) {
                let sized_trait = LangItem::Sized.resolve_trait(self.db, krate);
                let sized_clause = sized_trait.map(|trait_id| {
                    let trait_ref = TraitRef::new_from_args(
                        interner,
                        trait_id.into(),
                        GenericArgs::new_from_iter(interner, [self_ty.into()]),
                    );
                    Clause(Predicate::new(
                        interner,
                        Binder::dummy(rustc_type_ir::PredicateKind::Clause(
                            rustc_type_ir::ClauseKind::Trait(TraitPredicate {
                                trait_ref,
                                polarity: rustc_type_ir::PredicatePolarity::Positive,
                            }),
                        )),
                    ))
                });
                predicates.extend(sized_clause);
            }
            predicates.into_boxed_slice()
        });
        ImplTrait { predicates }
    }

    pub(crate) fn lower_lifetime(&mut self, lifetime: LifetimeRefId) -> Region<'db> {
        match self.resolver.resolve_lifetime(&self.store[lifetime]) {
            Some(resolution) => match resolution {
                LifetimeNs::Static => Region::new_static(self.interner),
                LifetimeNs::LifetimeParam(id) => {
                    let idx = match self.generics().lifetime_idx(id) {
                        None => return Region::error(self.interner),
                        Some(idx) => idx,
                    };
                    self.region_param(id, idx as u32)
                }
            },
            None => Region::error(self.interner),
        }
    }
}

pub(crate) fn lower_mutability(m: hir_def::type_ref::Mutability) -> Mutability {
    match m {
        hir_def::type_ref::Mutability::Shared => Mutability::Not,
        hir_def::type_ref::Mutability::Mut => Mutability::Mut,
    }
}

fn unknown_const(_ty: Ty<'_>) -> Const<'_> {
    Const::new(DbInterner::conjure(), ConstKind::Error(ErrorGuaranteed))
}

pub(crate) type Diagnostics = Option<ThinArc<(), TyLoweringDiagnostic>>;

pub(crate) fn create_diagnostics(diagnostics: Vec<TyLoweringDiagnostic>) -> Diagnostics {
    (!diagnostics.is_empty()).then(|| ThinArc::from_header_and_iter((), diagnostics.into_iter()))
}

pub(crate) fn impl_trait_query<'db>(
    db: &'db dyn HirDatabase,
    impl_id: ImplId,
) -> Option<EarlyBinder<'db, TraitRef<'db>>> {
    db.impl_trait_with_diagnostics(impl_id).map(|it| it.0)
}

pub(crate) fn impl_trait_with_diagnostics_query<'db>(
    db: &'db dyn HirDatabase,
    impl_id: ImplId,
) -> Option<(EarlyBinder<'db, TraitRef<'db>>, Diagnostics)> {
    let impl_data = db.impl_signature(impl_id);
    let resolver = impl_id.resolver(db);
    let mut ctx = TyLoweringContext::new(
        db,
        &resolver,
        &impl_data.store,
        impl_id.into(),
        LifetimeElisionKind::AnonymousCreateParameter { report_in_path: true },
    );
    let self_ty = db.impl_self_ty(impl_id).skip_binder();
    let target_trait = impl_data.target_trait.as_ref()?;
    let trait_ref = EarlyBinder::bind(ctx.lower_trait_ref(target_trait, self_ty)?);
    Some((trait_ref, create_diagnostics(ctx.diagnostics)))
}

impl<'db> ImplTraitId<'db> {
    #[inline]
    pub fn predicates(self, db: &'db dyn HirDatabase) -> EarlyBinder<'db, &'db [Clause<'db>]> {
        let (impl_traits, idx) = match self {
            ImplTraitId::ReturnTypeImplTrait(owner, idx) => {
                (ImplTraits::return_type_impl_traits(db, owner), idx)
            }
            ImplTraitId::TypeAliasImplTrait(owner, idx) => {
                (ImplTraits::type_alias_impl_traits(db, owner), idx)
            }
        };
        impl_traits
            .as_deref()
            .expect("owner should have opaque type")
            .as_ref()
            .map_bound(|it| &*it.impl_traits[idx].predicates)
    }
}

impl InternedOpaqueTyId {
    #[inline]
    pub fn predicates<'db>(self, db: &'db dyn HirDatabase) -> EarlyBinder<'db, &'db [Clause<'db>]> {
        self.loc(db).predicates(db)
    }
}

#[salsa::tracked]
impl<'db> ImplTraits<'db> {
    #[salsa::tracked(returns(ref), unsafe(non_update_return_type))]
    pub(crate) fn return_type_impl_traits(
        db: &'db dyn HirDatabase,
        def: hir_def::FunctionId,
    ) -> Option<Box<EarlyBinder<'db, ImplTraits<'db>>>> {
        // FIXME unify with fn_sig_for_fn instead of doing lowering twice, maybe
        let data = db.function_signature(def);
        let resolver = def.resolver(db);
        let mut ctx_ret = TyLoweringContext::new(
            db,
            &resolver,
            &data.store,
            def.into(),
            LifetimeElisionKind::Infer,
        )
        .with_impl_trait_mode(ImplTraitLoweringMode::Opaque);
        if let Some(ret_type) = data.ret_type {
            let _ret = ctx_ret.lower_ty(ret_type);
        }
        let mut return_type_impl_traits =
            ImplTraits { impl_traits: ctx_ret.impl_trait_mode.opaque_type_data };
        if return_type_impl_traits.impl_traits.is_empty() {
            None
        } else {
            return_type_impl_traits.impl_traits.shrink_to_fit();
            Some(Box::new(EarlyBinder::bind(return_type_impl_traits)))
        }
    }

    #[salsa::tracked(returns(ref), unsafe(non_update_return_type))]
    pub(crate) fn type_alias_impl_traits(
        db: &'db dyn HirDatabase,
        def: hir_def::TypeAliasId,
    ) -> Option<Box<EarlyBinder<'db, ImplTraits<'db>>>> {
        let data = db.type_alias_signature(def);
        let resolver = def.resolver(db);
        let mut ctx = TyLoweringContext::new(
            db,
            &resolver,
            &data.store,
            def.into(),
            LifetimeElisionKind::AnonymousReportError,
        )
        .with_impl_trait_mode(ImplTraitLoweringMode::Opaque);
        if let Some(type_ref) = data.ty {
            let _ty = ctx.lower_ty(type_ref);
        }
        let mut type_alias_impl_traits =
            ImplTraits { impl_traits: ctx.impl_trait_mode.opaque_type_data };
        if type_alias_impl_traits.impl_traits.is_empty() {
            None
        } else {
            type_alias_impl_traits.impl_traits.shrink_to_fit();
            Some(Box::new(EarlyBinder::bind(type_alias_impl_traits)))
        }
    }
}

#[derive(Debug, Clone, Copy, PartialEq, Eq, Hash)]
pub enum TyDefId {
    BuiltinType(BuiltinType),
    AdtId(AdtId),
    TypeAliasId(TypeAliasId),
}
impl_from!(BuiltinType, AdtId(StructId, EnumId, UnionId), TypeAliasId for TyDefId);

#[derive(Debug, Clone, Copy, PartialEq, Eq, Hash, salsa_macros::Supertype)]
pub enum ValueTyDefId {
    FunctionId(FunctionId),
    StructId(StructId),
    UnionId(UnionId),
    EnumVariantId(EnumVariantId),
    ConstId(ConstId),
    StaticId(StaticId),
}
impl_from!(FunctionId, StructId, UnionId, EnumVariantId, ConstId, StaticId for ValueTyDefId);

impl ValueTyDefId {
    pub(crate) fn to_generic_def_id(self, db: &dyn HirDatabase) -> GenericDefId {
        match self {
            Self::FunctionId(id) => id.into(),
            Self::StructId(id) => id.into(),
            Self::UnionId(id) => id.into(),
            Self::EnumVariantId(var) => var.lookup(db).parent.into(),
            Self::ConstId(id) => id.into(),
            Self::StaticId(id) => id.into(),
        }
    }
}

/// Build the declared type of an item. This depends on the namespace; e.g. for
/// `struct Foo(usize)`, we have two types: The type of the struct itself, and
/// the constructor function `(usize) -> Foo` which lives in the values
/// namespace.
pub(crate) fn ty_query<'db>(db: &'db dyn HirDatabase, def: TyDefId) -> EarlyBinder<'db, Ty<'db>> {
    let interner = DbInterner::new_with(db, None, None);
    match def {
        TyDefId::BuiltinType(it) => EarlyBinder::bind(Ty::from_builtin_type(interner, it)),
        TyDefId::AdtId(it) => EarlyBinder::bind(Ty::new_adt(
            interner,
            it,
            GenericArgs::identity_for_item(interner, it.into()),
        )),
        TyDefId::TypeAliasId(it) => db.type_for_type_alias_with_diagnostics(it).0,
    }
}

/// Build the declared type of a function. This should not need to look at the
/// function body.
fn type_for_fn<'db>(db: &'db dyn HirDatabase, def: FunctionId) -> EarlyBinder<'db, Ty<'db>> {
    let interner = DbInterner::new_with(db, None, None);
    EarlyBinder::bind(Ty::new_fn_def(
        interner,
        CallableDefId::FunctionId(def).into(),
        GenericArgs::identity_for_item(interner, def.into()),
    ))
}

/// Build the declared type of a const.
fn type_for_const<'db>(db: &'db dyn HirDatabase, def: ConstId) -> EarlyBinder<'db, Ty<'db>> {
    let resolver = def.resolver(db);
    let data = db.const_signature(def);
    let parent = def.loc(db).container;
    let mut ctx = TyLoweringContext::new(
        db,
        &resolver,
        &data.store,
        def.into(),
        LifetimeElisionKind::AnonymousReportError,
    );
    ctx.set_lifetime_elision(LifetimeElisionKind::for_const(ctx.interner, parent));
    EarlyBinder::bind(ctx.lower_ty(data.type_ref))
}

/// Build the declared type of a static.
fn type_for_static<'db>(db: &'db dyn HirDatabase, def: StaticId) -> EarlyBinder<'db, Ty<'db>> {
    let resolver = def.resolver(db);
    let data = db.static_signature(def);
    let mut ctx = TyLoweringContext::new(
        db,
        &resolver,
        &data.store,
        def.into(),
        LifetimeElisionKind::AnonymousReportError,
    );
    ctx.set_lifetime_elision(LifetimeElisionKind::Elided(Region::new_static(ctx.interner)));
    EarlyBinder::bind(ctx.lower_ty(data.type_ref))
}

/// Build the type of a tuple struct constructor.
fn type_for_struct_constructor<'db>(
    db: &'db dyn HirDatabase,
    def: StructId,
) -> Option<EarlyBinder<'db, Ty<'db>>> {
    let struct_data = def.fields(db);
    match struct_data.shape {
        FieldsShape::Record => None,
        FieldsShape::Unit => Some(type_for_adt(db, def.into())),
        FieldsShape::Tuple => {
            let interner = DbInterner::new_with(db, None, None);
            Some(EarlyBinder::bind(Ty::new_fn_def(
                interner,
                CallableDefId::StructId(def).into(),
                GenericArgs::identity_for_item(interner, def.into()),
            )))
        }
    }
}

/// Build the type of a tuple enum variant constructor.
fn type_for_enum_variant_constructor<'db>(
    db: &'db dyn HirDatabase,
    def: EnumVariantId,
) -> Option<EarlyBinder<'db, Ty<'db>>> {
    let struct_data = def.fields(db);
    match struct_data.shape {
        FieldsShape::Record => None,
        FieldsShape::Unit => Some(type_for_adt(db, def.loc(db).parent.into())),
        FieldsShape::Tuple => {
            let interner = DbInterner::new_with(db, None, None);
            Some(EarlyBinder::bind(Ty::new_fn_def(
                interner,
                CallableDefId::EnumVariantId(def).into(),
                GenericArgs::identity_for_item(interner, def.loc(db).parent.into()),
            )))
        }
    }
}

pub(crate) fn value_ty_query<'db>(
    db: &'db dyn HirDatabase,
    def: ValueTyDefId,
) -> Option<EarlyBinder<'db, Ty<'db>>> {
    match def {
        ValueTyDefId::FunctionId(it) => Some(type_for_fn(db, it)),
        ValueTyDefId::StructId(it) => type_for_struct_constructor(db, it),
        ValueTyDefId::UnionId(it) => Some(type_for_adt(db, it.into())),
        ValueTyDefId::EnumVariantId(it) => type_for_enum_variant_constructor(db, it),
        ValueTyDefId::ConstId(it) => Some(type_for_const(db, it)),
        ValueTyDefId::StaticId(it) => Some(type_for_static(db, it)),
    }
}

pub(crate) fn type_for_type_alias_with_diagnostics_query<'db>(
    db: &'db dyn HirDatabase,
    t: TypeAliasId,
) -> (EarlyBinder<'db, Ty<'db>>, Diagnostics) {
    let type_alias_data = db.type_alias_signature(t);
    let mut diags = None;
    let resolver = t.resolver(db);
    let interner = DbInterner::new_with(db, Some(resolver.krate()), None);
    let inner = if type_alias_data.flags.contains(TypeAliasFlags::IS_EXTERN) {
        EarlyBinder::bind(Ty::new_foreign(interner, t.into()))
    } else {
        let mut ctx = TyLoweringContext::new(
            db,
            &resolver,
            &type_alias_data.store,
            t.into(),
            LifetimeElisionKind::AnonymousReportError,
        )
        .with_impl_trait_mode(ImplTraitLoweringMode::Opaque);
        let res = EarlyBinder::bind(
            type_alias_data
                .ty
                .map(|type_ref| ctx.lower_ty(type_ref))
                .unwrap_or_else(|| Ty::new_error(interner, ErrorGuaranteed)),
        );
        diags = create_diagnostics(ctx.diagnostics);
        res
    };
    (inner, diags)
}

pub(crate) fn type_for_type_alias_with_diagnostics_cycle_result<'db>(
    db: &'db dyn HirDatabase,
    _adt: TypeAliasId,
) -> (EarlyBinder<'db, Ty<'db>>, Diagnostics) {
    (EarlyBinder::bind(Ty::new_error(DbInterner::new_with(db, None, None), ErrorGuaranteed)), None)
}

pub(crate) fn impl_self_ty_query<'db>(
    db: &'db dyn HirDatabase,
    impl_id: ImplId,
) -> EarlyBinder<'db, Ty<'db>> {
    db.impl_self_ty_with_diagnostics(impl_id).0
}

pub(crate) fn impl_self_ty_with_diagnostics_query<'db>(
    db: &'db dyn HirDatabase,
    impl_id: ImplId,
) -> (EarlyBinder<'db, Ty<'db>>, Diagnostics) {
    let resolver = impl_id.resolver(db);

    let impl_data = db.impl_signature(impl_id);
    let mut ctx = TyLoweringContext::new(
        db,
        &resolver,
        &impl_data.store,
        impl_id.into(),
        LifetimeElisionKind::AnonymousCreateParameter { report_in_path: true },
    );
    let ty = ctx.lower_ty(impl_data.self_ty);
    assert!(!ty.has_escaping_bound_vars());
    (EarlyBinder::bind(ty), create_diagnostics(ctx.diagnostics))
}

pub(crate) fn impl_self_ty_with_diagnostics_cycle_result(
    db: &dyn HirDatabase,
    _impl_id: ImplId,
) -> (EarlyBinder<'_, Ty<'_>>, Diagnostics) {
    (EarlyBinder::bind(Ty::new_error(DbInterner::new_with(db, None, None), ErrorGuaranteed)), None)
}

pub(crate) fn const_param_ty_query<'db>(db: &'db dyn HirDatabase, def: ConstParamId) -> Ty<'db> {
    db.const_param_ty_with_diagnostics(def).0
}

// returns None if def is a type arg
pub(crate) fn const_param_ty_with_diagnostics_query<'db>(
    db: &'db dyn HirDatabase,
    def: ConstParamId,
) -> (Ty<'db>, Diagnostics) {
    let (parent_data, store) = db.generic_params_and_store(def.parent());
    let data = &parent_data[def.local_id()];
    let resolver = def.parent().resolver(db);
    let interner = DbInterner::new_with(db, Some(resolver.krate()), None);
    let mut ctx = TyLoweringContext::new(
        db,
        &resolver,
        &store,
        def.parent(),
        LifetimeElisionKind::AnonymousReportError,
    );
    let ty = match data {
        TypeOrConstParamData::TypeParamData(_) => {
            never!();
            Ty::new_error(interner, ErrorGuaranteed)
        }
        TypeOrConstParamData::ConstParamData(d) => ctx.lower_ty(d.ty),
    };
    (ty, create_diagnostics(ctx.diagnostics))
}

pub(crate) fn const_param_ty_with_diagnostics_cycle_result<'db>(
    db: &'db dyn HirDatabase,
    _: crate::db::HirDatabaseData,
    def: ConstParamId,
) -> (Ty<'db>, Diagnostics) {
    let resolver = def.parent().resolver(db);
    let interner = DbInterner::new_with(db, Some(resolver.krate()), None);
    (Ty::new_error(interner, ErrorGuaranteed), None)
}

pub(crate) fn field_types_query<'db>(
    db: &'db dyn HirDatabase,
    variant_id: VariantId,
) -> Arc<ArenaMap<LocalFieldId, EarlyBinder<'db, Ty<'db>>>> {
    db.field_types_with_diagnostics(variant_id).0
}

/// Build the type of all specific fields of a struct or enum variant.
pub(crate) fn field_types_with_diagnostics_query<'db>(
    db: &'db dyn HirDatabase,
    variant_id: VariantId,
) -> (Arc<ArenaMap<LocalFieldId, EarlyBinder<'db, Ty<'db>>>>, Diagnostics) {
    let var_data = variant_id.fields(db);
    let fields = var_data.fields();
    if fields.is_empty() {
        return (Arc::new(ArenaMap::default()), None);
    }

    let (resolver, def): (_, GenericDefId) = match variant_id {
        VariantId::StructId(it) => (it.resolver(db), it.into()),
        VariantId::UnionId(it) => (it.resolver(db), it.into()),
        VariantId::EnumVariantId(it) => (it.resolver(db), it.lookup(db).parent.into()),
    };
    let mut res = ArenaMap::default();
    let mut ctx = TyLoweringContext::new(
        db,
        &resolver,
        &var_data.store,
        def,
        LifetimeElisionKind::AnonymousReportError,
    );
    for (field_id, field_data) in var_data.fields().iter() {
        res.insert(field_id, EarlyBinder::bind(ctx.lower_ty(field_data.type_ref)));
    }
    (Arc::new(res), create_diagnostics(ctx.diagnostics))
}

/// This query exists only to be used when resolving short-hand associated types
/// like `T::Item`.
///
/// See the analogous query in rustc and its comment:
/// <https://github.com/rust-lang/rust/blob/9150f844e2624eb013ec78ca08c1d416e6644026/src/librustc_typeck/astconv.rs#L46>
/// This is a query mostly to handle cycles somewhat gracefully; e.g. the
/// following bounds are disallowed: `T: Foo<U::Item>, U: Foo<T::Item>`, but
/// these are fine: `T: Foo<U::Item>, U: Foo<()>`.
#[tracing::instrument(skip(db), ret)]
#[salsa::tracked(returns(ref), unsafe(non_update_return_type), cycle_result = generic_predicates_for_param_cycle_result)]
pub(crate) fn generic_predicates_for_param<'db>(
    db: &'db dyn HirDatabase,
    def: GenericDefId,
    param_id: TypeOrConstParamId,
    assoc_name: Option<Name>,
) -> EarlyBinder<'db, Box<[Clause<'db>]>> {
    let generics = generics(db, def);
    let interner = DbInterner::new_with(db, None, None);
    let resolver = def.resolver(db);
    let mut ctx = TyLoweringContext::new(
        db,
        &resolver,
        generics.store(),
        def,
        LifetimeElisionKind::AnonymousReportError,
    );

    // we have to filter out all other predicates *first*, before attempting to lower them
    let predicate = |pred: &_, ctx: &mut TyLoweringContext<'_, '_>| match pred {
        WherePredicate::ForLifetime { target, bound, .. }
        | WherePredicate::TypeBound { target, bound, .. } => {
            let invalid_target = { ctx.lower_ty_only_param(*target) != Some(param_id) };
            if invalid_target {
                // FIXME(sized-hierarchy): Revisit and adjust this properly once we have implemented
                // sized-hierarchy correctly.
                // If this is filtered out without lowering, `?Sized` or `PointeeSized` is not gathered into
                // `ctx.unsized_types`
                let lower = || -> bool {
                    match bound {
                        TypeBound::Path(_, TraitBoundModifier::Maybe) => true,
                        TypeBound::Path(path, _) | TypeBound::ForLifetime(_, path) => {
                            let TypeRef::Path(path) = &ctx.store[path.type_ref()] else {
                                return false;
                            };
                            let Some(pointee_sized) =
                                LangItem::PointeeSized.resolve_trait(ctx.db, ctx.resolver.krate())
                            else {
                                return false;
                            };
                            // Lower the path directly with `Resolver` instead of PathLoweringContext`
                            // to prevent diagnostics duplications.
                            ctx.resolver.resolve_path_in_type_ns_fully(ctx.db, path).is_some_and(
                                |it| matches!(it, TypeNs::TraitId(tr) if tr == pointee_sized),
                            )
                        }
                        _ => false,
                    }
                }();
                if lower {
                    ctx.lower_where_predicate(pred, true, &generics, PredicateFilter::All)
                        .for_each(drop);
                }
                return false;
            }

            match bound {
                &TypeBound::ForLifetime(_, path) | &TypeBound::Path(path, _) => {
                    // Only lower the bound if the trait could possibly define the associated
                    // type we're looking for.
                    let path = &ctx.store[path];

                    let Some(assoc_name) = &assoc_name else { return true };
                    let Some(TypeNs::TraitId(tr)) =
                        resolver.resolve_path_in_type_ns_fully(db, path)
                    else {
                        return false;
                    };

                    rustc_type_ir::elaborate::supertrait_def_ids(interner, tr.into()).any(|tr| {
                        tr.0.trait_items(db).items.iter().any(|(name, item)| {
                            matches!(item, AssocItemId::TypeAliasId(_)) && name == assoc_name
                        })
                    })
                }
                TypeBound::Use(_) | TypeBound::Lifetime(_) | TypeBound::Error => false,
            }
        }
        WherePredicate::Lifetime { .. } => false,
    };
    let mut predicates = Vec::new();
    for maybe_parent_generics in
        std::iter::successors(Some(&generics), |generics| generics.parent_generics())
    {
        ctx.store = maybe_parent_generics.store();
        for pred in maybe_parent_generics.where_predicates() {
            if predicate(pred, &mut ctx) {
                predicates.extend(ctx.lower_where_predicate(
                    pred,
                    true,
                    maybe_parent_generics,
                    PredicateFilter::All,
                ));
            }
        }
    }

    let args = GenericArgs::identity_for_item(interner, def.into());
    if !args.is_empty() {
        let explicitly_unsized_tys = ctx.unsized_types;
        if let Some(implicitly_sized_predicates) =
            implicitly_sized_clauses(db, param_id.parent, &explicitly_unsized_tys, &args, &resolver)
        {
            predicates.extend(implicitly_sized_predicates);
        };
    }
    EarlyBinder::bind(predicates.into_boxed_slice())
}

pub(crate) fn generic_predicates_for_param_cycle_result<'db>(
    _db: &'db dyn HirDatabase,
    _def: GenericDefId,
    _param_id: TypeOrConstParamId,
    _assoc_name: Option<Name>,
) -> EarlyBinder<'db, Box<[Clause<'db>]>> {
    EarlyBinder::bind(Box::new([]))
}

#[inline]
pub(crate) fn type_alias_bounds<'db>(
    db: &'db dyn HirDatabase,
    type_alias: TypeAliasId,
) -> EarlyBinder<'db, &'db [Clause<'db>]> {
    type_alias_bounds_with_diagnostics(db, type_alias).0.as_ref().map_bound(|it| &**it)
}

#[salsa::tracked(returns(ref), unsafe(non_update_return_type))]
pub fn type_alias_bounds_with_diagnostics<'db>(
    db: &'db dyn HirDatabase,
    type_alias: TypeAliasId,
) -> (EarlyBinder<'db, Box<[Clause<'db>]>>, Diagnostics) {
    let type_alias_data = db.type_alias_signature(type_alias);
    let resolver = hir_def::resolver::HasResolver::resolver(type_alias, db);
    let mut ctx = TyLoweringContext::new(
        db,
        &resolver,
        &type_alias_data.store,
        type_alias.into(),
        LifetimeElisionKind::AnonymousReportError,
    );
    let interner = ctx.interner;
    let def_id = type_alias.into();

    let item_args = GenericArgs::identity_for_item(interner, def_id);
    let interner_ty = Ty::new_projection_from_args(interner, def_id, item_args);

    let mut bounds = Vec::new();
    for bound in &type_alias_data.bounds {
        ctx.lower_type_bound(bound, interner_ty, false).for_each(|pred| {
            bounds.push(pred);
        });
    }

    if !ctx.unsized_types.contains(&interner_ty) {
        let sized_trait = LangItem::Sized
            .resolve_trait(ctx.db, interner.krate.expect("Must have interner.krate"));
        if let Some(sized_trait) = sized_trait {
            let trait_ref = TraitRef::new_from_args(
                interner,
                sized_trait.into(),
                GenericArgs::new_from_iter(interner, [interner_ty.into()]),
            );
            bounds.push(trait_ref.upcast(interner));
        };
    }

    (EarlyBinder::bind(bounds.into_boxed_slice()), create_diagnostics(ctx.diagnostics))
}

#[derive(Debug, Clone, PartialEq, Eq, Hash)]
pub struct GenericPredicates<'db> {
    // The order is the following: first, if `parent_is_trait == true`, comes the implicit trait predicate for the
    // parent. Then come the explicit predicates for the parent, then the explicit trait predicate for the child,
    // then the implicit trait predicate for the child, if `is_trait` is `true`.
    predicates: EarlyBinder<'db, Box<[Clause<'db>]>>,
    own_predicates_start: u32,
    is_trait: bool,
    parent_is_trait: bool,
}

#[salsa::tracked]
impl<'db> GenericPredicates<'db> {
    /// Resolve the where clause(s) of an item with generics.
    ///
    /// Diagnostics are computed only for this item's predicates, not for parents.
    #[salsa::tracked(returns(ref), unsafe(non_update_return_type))]
    pub fn query_with_diagnostics(
        db: &'db dyn HirDatabase,
        def: GenericDefId,
    ) -> (GenericPredicates<'db>, Diagnostics) {
        generic_predicates_filtered_by(db, def, PredicateFilter::All, |_| true)
    }
}

impl<'db> GenericPredicates<'db> {
    #[inline]
    pub fn query(db: &'db dyn HirDatabase, def: GenericDefId) -> &'db GenericPredicates<'db> {
        &Self::query_with_diagnostics(db, def).0
    }

    #[inline]
    pub fn query_all(
        db: &'db dyn HirDatabase,
        def: GenericDefId,
    ) -> EarlyBinder<'db, &'db [Clause<'db>]> {
        Self::query(db, def).all_predicates()
    }

    #[inline]
    pub fn query_own(
        db: &'db dyn HirDatabase,
        def: GenericDefId,
    ) -> EarlyBinder<'db, &'db [Clause<'db>]> {
        Self::query(db, def).own_predicates()
    }

    #[inline]
    pub fn query_explicit(
        db: &'db dyn HirDatabase,
        def: GenericDefId,
    ) -> EarlyBinder<'db, &'db [Clause<'db>]> {
        Self::query(db, def).explicit_predicates()
    }

    #[inline]
    pub fn all_predicates(&self) -> EarlyBinder<'db, &[Clause<'db>]> {
        self.predicates.as_ref().map_bound(|it| &**it)
    }

    #[inline]
    pub fn own_predicates(&self) -> EarlyBinder<'db, &[Clause<'db>]> {
        self.predicates.as_ref().map_bound(|it| &it[self.own_predicates_start as usize..])
    }

    /// Returns the predicates, minus the implicit `Self: Trait` predicate for a trait.
    #[inline]
    pub fn explicit_predicates(&self) -> EarlyBinder<'db, &[Clause<'db>]> {
        self.predicates.as_ref().map_bound(|it| {
            &it[usize::from(self.parent_is_trait)..it.len() - usize::from(self.is_trait)]
        })
    }
}

pub(crate) fn trait_environment_for_body_query(
    db: &dyn HirDatabase,
    def: DefWithBodyId,
) -> Arc<TraitEnvironment<'_>> {
    let Some(def) = def.as_generic_def_id(db) else {
        let krate = def.module(db).krate();
        return TraitEnvironment::empty(krate);
    };
    db.trait_environment(def)
}

<<<<<<< HEAD
pub(crate) fn trait_environment_query<'db>(
    db: &'db dyn HirDatabase,
    def: GenericDefId,
) -> Arc<TraitEnvironment<'db>> {
    let module = def.module(db);
    let interner = DbInterner::new_with(db, Some(module.krate()), module.containing_block());
    let predicates = GenericPredicates::query_all(db, def);
    let traits_in_scope = predicates
        .iter_identity_copied()
        .filter_map(|pred| match pred.kind().skip_binder() {
            ClauseKind::Trait(tr) => Some((tr.self_ty(), tr.def_id().0)),
            _ => None,
        })
        .collect();
    let clauses = rustc_type_ir::elaborate::elaborate(interner, predicates.iter_identity_copied());
    let clauses = Clauses::new_from_iter(interner, clauses);
    let env = ParamEnv { clauses };
=======
fn fn_sig_for_fn(db: &dyn HirDatabase, def: FunctionId) -> PolyFnSig {
    let data = db.function_data(def);
    let resolver = def.resolver(db.upcast());
    let ctx_params = TyLoweringContext::new(db, &resolver, def.into())
        .with_impl_trait_mode(ImplTraitLoweringMode::Variable)
        .with_type_param_mode(ParamLoweringMode::Variable);
    let params = data.params.iter().map(|tr| ctx_params.lower_ty(tr));
    let ctx_ret = TyLoweringContext::new(db, &resolver, def.into())
        .with_impl_trait_mode(ImplTraitLoweringMode::Opaque)
        .with_type_param_mode(ParamLoweringMode::Variable);
    let ret = ctx_ret.lower_ty(&data.ret_type);
    let generics = generics(db.upcast(), def.into());
    let abi = data
        .abi
        .as_ref()
        .map(FnAbi::from_symbol)
        .or_else(|| match def.lookup(db.upcast()).container {
            hir_def::ItemContainerId::ExternBlockId(block) => {
                let id = block.lookup(db.upcast()).id;
                id.item_tree(db.upcast())[id.value].abi.as_ref().map(FnAbi::from_symbol)
            }
            _ => None,
        })
        .unwrap_or(FnAbi::Rust);
    let sig = CallableSig::from_params_and_return(
        params,
        ret,
        data.is_varargs(),
        if data.is_unsafe() { Safety::Unsafe } else { Safety::Safe },
        abi,
    );
    make_binders(db, &generics, sig)
}
>>>>>>> ada50f15

    // FIXME: We should normalize projections here, like rustc does.

    TraitEnvironment::new(module.krate(), module.containing_block(), traits_in_scope, env)
}

#[derive(Copy, Clone, Debug, PartialEq, Eq)]
pub(crate) enum PredicateFilter {
    SelfTrait,
    All,
}

/// Resolve the where clause(s) of an item with generics,
/// with a given filter
#[tracing::instrument(skip(db, filter), ret)]
pub(crate) fn generic_predicates_filtered_by<'db, F>(
    db: &'db dyn HirDatabase,
    def: GenericDefId,
    predicate_filter: PredicateFilter,
    filter: F,
) -> (GenericPredicates<'db>, Diagnostics)
where
    F: Fn(GenericDefId) -> bool,
{
    let generics = generics(db, def);
    let resolver = def.resolver(db);
    let interner = DbInterner::new_with(db, Some(resolver.krate()), None);
    let mut ctx = TyLoweringContext::new(
        db,
        &resolver,
        generics.store(),
        def,
        LifetimeElisionKind::AnonymousReportError,
    );
    let sized_trait = LangItem::Sized.resolve_trait(db, resolver.krate());

    let mut predicates = Vec::new();
    let all_generics =
        std::iter::successors(Some(&generics), |generics| generics.parent_generics())
            .collect::<ArrayVec<_, 2>>();
    let mut is_trait = false;
    let mut parent_is_trait = false;
    if all_generics.len() > 1 {
        add_implicit_trait_predicate(
            interner,
            all_generics.last().unwrap().def(),
            predicate_filter,
            &mut predicates,
            &mut parent_is_trait,
        );
    }
    // We need to lower parent predicates first - see the comment below lowering of implicit `Sized` predicates
    // for why.
    let mut own_predicates_start = 0;
    for &maybe_parent_generics in all_generics.iter().rev() {
        let current_def_predicates_start = predicates.len();
        // Collect only diagnostics from the child, not including parents.
        ctx.diagnostics.clear();

        if filter(maybe_parent_generics.def()) {
            ctx.store = maybe_parent_generics.store();
            for pred in maybe_parent_generics.where_predicates() {
                tracing::debug!(?pred);
                predicates.extend(ctx.lower_where_predicate(
                    pred,
                    false,
                    maybe_parent_generics,
                    predicate_filter,
                ));
            }

            push_const_arg_has_type_predicates(db, &mut predicates, maybe_parent_generics);

            if let Some(sized_trait) = sized_trait {
                let mut add_sized_clause = |param_idx, param_id, param_data| {
                    let (
                        GenericParamId::TypeParamId(param_id),
                        GenericParamDataRef::TypeParamData(param_data),
                    ) = (param_id, param_data)
                    else {
                        return;
                    };

                    if param_data.provenance == TypeParamProvenance::TraitSelf {
                        return;
                    }

                    let param_ty = Ty::new_param(interner, param_id, param_idx);
                    if ctx.unsized_types.contains(&param_ty) {
                        return;
                    }
                    let trait_ref = TraitRef::new_from_args(
                        interner,
                        sized_trait.into(),
                        GenericArgs::new_from_iter(interner, [param_ty.into()]),
                    );
                    let clause = Clause(Predicate::new(
                        interner,
                        Binder::dummy(rustc_type_ir::PredicateKind::Clause(
                            rustc_type_ir::ClauseKind::Trait(TraitPredicate {
                                trait_ref,
                                polarity: rustc_type_ir::PredicatePolarity::Positive,
                            }),
                        )),
                    ));
                    predicates.push(clause);
                };
                let parent_params_len = maybe_parent_generics.len_parent();
                maybe_parent_generics.iter_self().enumerate().for_each(
                    |(param_idx, (param_id, param_data))| {
                        add_sized_clause(
                            (param_idx + parent_params_len) as u32,
                            param_id,
                            param_data,
                        );
                    },
                );
            }

            // We do not clear `ctx.unsized_types`, as the `?Sized` clause of a child (e.g. an associated type) can
            // be declared on the parent (e.g. the trait). It is nevertheless fine to register the implicit `Sized`
            // predicates before lowering the child, as a child cannot define a `?Sized` predicate for its parent.
            // But we do have to lower the parent first.
        }

        if maybe_parent_generics.def() == def {
            own_predicates_start = current_def_predicates_start as u32;
        }
    }

    add_implicit_trait_predicate(interner, def, predicate_filter, &mut predicates, &mut is_trait);

    let diagnostics = create_diagnostics(ctx.diagnostics);
    let predicates = GenericPredicates {
        own_predicates_start,
        is_trait,
        parent_is_trait,
        predicates: EarlyBinder::bind(predicates.into_boxed_slice()),
    };
    return (predicates, diagnostics);

    fn add_implicit_trait_predicate<'db>(
        interner: DbInterner<'db>,
        def: GenericDefId,
        predicate_filter: PredicateFilter,
        predicates: &mut Vec<Clause<'db>>,
        set_is_trait: &mut bool,
    ) {
        // For traits, add `Self: Trait` predicate. This is
        // not part of the predicates that a user writes, but it
        // is something that one must prove in order to invoke a
        // method or project an associated type.
        //
        // In the chalk setup, this predicate is not part of the
        // "predicates" for a trait item. But it is useful in
        // rustc because if you directly (e.g.) invoke a trait
        // method like `Trait::method(...)`, you must naturally
        // prove that the trait applies to the types that were
        // used, and adding the predicate into this list ensures
        // that this is done.
        if let GenericDefId::TraitId(def_id) = def
            && predicate_filter == PredicateFilter::All
        {
            *set_is_trait = true;
            predicates.push(TraitRef::identity(interner, def_id.into()).upcast(interner));
        }
    }
}

fn push_const_arg_has_type_predicates<'db>(
    db: &'db dyn HirDatabase,
    predicates: &mut Vec<Clause<'db>>,
    generics: &Generics,
) {
    let interner = DbInterner::new_with(db, None, None);
    let const_params_offset = generics.len_parent() + generics.len_lifetimes_self();
    for (param_index, (param_idx, param_data)) in generics.iter_self_type_or_consts().enumerate() {
        if !matches!(param_data, TypeOrConstParamData::ConstParamData(_)) {
            continue;
        }

        let param_id = ConstParamId::from_unchecked(TypeOrConstParamId {
            parent: generics.def(),
            local_id: param_idx,
        });
        predicates.push(Clause(
            ClauseKind::ConstArgHasType(
                Const::new_param(
                    interner,
                    ParamConst { id: param_id, index: (param_index + const_params_offset) as u32 },
                ),
                db.const_param_ty_ns(param_id),
            )
            .upcast(interner),
        ));
    }
}

/// Generate implicit `: Sized` predicates for all generics that has no `?Sized` bound.
/// Exception is Self of a trait def.
fn implicitly_sized_clauses<'a, 'subst, 'db>(
    db: &'db dyn HirDatabase,
    def: GenericDefId,
    explicitly_unsized_tys: &'a FxHashSet<Ty<'db>>,
    args: &'subst GenericArgs<'db>,
    resolver: &Resolver<'db>,
) -> Option<impl Iterator<Item = Clause<'db>> + Captures<'a> + Captures<'subst>> {
    let interner = DbInterner::new_with(db, Some(resolver.krate()), None);
    let sized_trait = LangItem::Sized.resolve_trait(db, resolver.krate())?;

    let trait_self_idx = trait_self_param_idx(db, def);

    Some(
        args.iter()
            .enumerate()
            .filter_map(
                move |(idx, generic_arg)| {
                    if Some(idx) == trait_self_idx { None } else { Some(generic_arg) }
                },
            )
            .filter_map(|generic_arg| generic_arg.as_type())
            .filter(move |self_ty| !explicitly_unsized_tys.contains(self_ty))
            .map(move |self_ty| {
                let trait_ref = TraitRef::new_from_args(
                    interner,
                    sized_trait.into(),
                    GenericArgs::new_from_iter(interner, [self_ty.into()]),
                );
                Clause(Predicate::new(
                    interner,
                    Binder::dummy(rustc_type_ir::PredicateKind::Clause(
                        rustc_type_ir::ClauseKind::Trait(TraitPredicate {
                            trait_ref,
                            polarity: rustc_type_ir::PredicatePolarity::Positive,
                        }),
                    )),
                ))
            }),
    )
}

#[derive(Debug, Clone, PartialEq, Eq, Hash)]
pub struct GenericDefaults<'db>(Option<Arc<[Option<EarlyBinder<'db, GenericArg<'db>>>]>>);

impl<'db> GenericDefaults<'db> {
    #[inline]
    pub fn get(&self, idx: usize) -> Option<EarlyBinder<'db, GenericArg<'db>>> {
        self.0.as_ref()?[idx]
    }
}

pub(crate) fn generic_defaults_query(
    db: &dyn HirDatabase,
    def: GenericDefId,
) -> GenericDefaults<'_> {
    db.generic_defaults_with_diagnostics(def).0
}

/// Resolve the default type params from generics.
///
/// Diagnostics are only returned for this `GenericDefId` (returned defaults include parents).
pub(crate) fn generic_defaults_with_diagnostics_query(
    db: &dyn HirDatabase,
    def: GenericDefId,
) -> (GenericDefaults<'_>, Diagnostics) {
    let generic_params = generics(db, def);
    if generic_params.is_empty() {
        return (GenericDefaults(None), None);
    }
    let resolver = def.resolver(db);

    let mut ctx = TyLoweringContext::new(
        db,
        &resolver,
        generic_params.store(),
        def,
        LifetimeElisionKind::AnonymousReportError,
    )
    .with_impl_trait_mode(ImplTraitLoweringMode::Disallowed);
    let mut idx = 0;
    let mut has_any_default = false;
    let mut defaults = generic_params
        .iter_parents_with_store()
        .map(|((_id, p), store)| {
            ctx.store = store;
            let (result, has_default) = handle_generic_param(&mut ctx, idx, p);
            has_any_default |= has_default;
            idx += 1;
            result
        })
        .collect::<Vec<_>>();
    ctx.diagnostics.clear(); // Don't include diagnostics from the parent.
    defaults.extend(generic_params.iter_self().map(|(_id, p)| {
        let (result, has_default) = handle_generic_param(&mut ctx, idx, p);
        has_any_default |= has_default;
        idx += 1;
        result
    }));
    let diagnostics = create_diagnostics(mem::take(&mut ctx.diagnostics));
    let defaults = if has_any_default {
        GenericDefaults(Some(Arc::from_iter(defaults)))
    } else {
        GenericDefaults(None)
    };
    return (defaults, diagnostics);

    fn handle_generic_param<'db>(
        ctx: &mut TyLoweringContext<'db, '_>,
        idx: usize,
        p: GenericParamDataRef<'_>,
    ) -> (Option<EarlyBinder<'db, GenericArg<'db>>>, bool) {
        ctx.lowering_param_default(idx as u32);
        match p {
            GenericParamDataRef::TypeParamData(p) => {
                let ty = p.default.map(|ty| ctx.lower_ty(ty));
                (ty.map(|ty| EarlyBinder::bind(ty.into())), p.default.is_some())
            }
            GenericParamDataRef::ConstParamData(p) => {
                let val = p.default.map(|c| {
                    let param_ty = ctx.lower_ty(p.ty);
                    let c = ctx.lower_const(c, param_ty);
                    c.into()
                });
                (val.map(EarlyBinder::bind), p.default.is_some())
            }
            GenericParamDataRef::LifetimeParamData(_) => (None, false),
        }
    }
}

pub(crate) fn generic_defaults_with_diagnostics_cycle_result(
    _db: &dyn HirDatabase,
    _def: GenericDefId,
) -> (GenericDefaults<'_>, Diagnostics) {
    (GenericDefaults(None), None)
}

/// Build the signature of a callable item (function, struct or enum variant).
pub(crate) fn callable_item_signature_query<'db>(
    db: &'db dyn HirDatabase,
    def: CallableDefId,
) -> EarlyBinder<'db, PolyFnSig<'db>> {
    match def {
        CallableDefId::FunctionId(f) => fn_sig_for_fn(db, f),
        CallableDefId::StructId(s) => fn_sig_for_struct_constructor(db, s),
        CallableDefId::EnumVariantId(e) => fn_sig_for_enum_variant_constructor(db, e),
    }
}

fn fn_sig_for_fn<'db>(
    db: &'db dyn HirDatabase,
    def: FunctionId,
) -> EarlyBinder<'db, PolyFnSig<'db>> {
    let data = db.function_signature(def);
    let resolver = def.resolver(db);
    let interner = DbInterner::new_with(db, Some(resolver.krate()), None);
    let mut ctx_params = TyLoweringContext::new(
        db,
        &resolver,
        &data.store,
        def.into(),
        LifetimeElisionKind::for_fn_params(&data),
    );
    let params = data.params.iter().map(|&tr| ctx_params.lower_ty(tr));

    let ret = match data.ret_type {
        Some(ret_type) => {
            let mut ctx_ret = TyLoweringContext::new(
                db,
                &resolver,
                &data.store,
                def.into(),
                LifetimeElisionKind::for_fn_ret(interner),
            )
            .with_impl_trait_mode(ImplTraitLoweringMode::Opaque);
            ctx_ret.lower_ty(ret_type)
        }
        None => Ty::new_tup(interner, &[]),
    };

    let inputs_and_output = Tys::new_from_iter(interner, params.chain(Some(ret)));
    // If/when we track late bound vars, we need to switch this to not be `dummy`
    EarlyBinder::bind(rustc_type_ir::Binder::dummy(FnSig {
        abi: data.abi.as_ref().map_or(FnAbi::Rust, FnAbi::from_symbol),
        c_variadic: data.is_varargs(),
        safety: if data.is_unsafe() { Safety::Unsafe } else { Safety::Safe },
        inputs_and_output,
    }))
}

fn type_for_adt<'db>(db: &'db dyn HirDatabase, adt: AdtId) -> EarlyBinder<'db, Ty<'db>> {
    let interner = DbInterner::new_with(db, None, None);
    let args = GenericArgs::identity_for_item(interner, adt.into());
    let ty = Ty::new_adt(interner, adt, args);
    EarlyBinder::bind(ty)
}

fn fn_sig_for_struct_constructor<'db>(
    db: &'db dyn HirDatabase,
    def: StructId,
) -> EarlyBinder<'db, PolyFnSig<'db>> {
    let field_tys = db.field_types(def.into());
    let params = field_tys.iter().map(|(_, ty)| ty.skip_binder());
    let ret = type_for_adt(db, def.into()).skip_binder();

    let inputs_and_output =
        Tys::new_from_iter(DbInterner::new_with(db, None, None), params.chain(Some(ret)));
    EarlyBinder::bind(Binder::dummy(FnSig {
        abi: FnAbi::RustCall,
        c_variadic: false,
        safety: Safety::Safe,
        inputs_and_output,
    }))
}

fn fn_sig_for_enum_variant_constructor<'db>(
    db: &'db dyn HirDatabase,
    def: EnumVariantId,
) -> EarlyBinder<'db, PolyFnSig<'db>> {
    let field_tys = db.field_types(def.into());
    let params = field_tys.iter().map(|(_, ty)| ty.skip_binder());
    let parent = def.lookup(db).parent;
    let ret = type_for_adt(db, parent.into()).skip_binder();

    let inputs_and_output =
        Tys::new_from_iter(DbInterner::new_with(db, None, None), params.chain(Some(ret)));
    EarlyBinder::bind(Binder::dummy(FnSig {
        abi: FnAbi::RustCall,
        c_variadic: false,
        safety: Safety::Safe,
        inputs_and_output,
    }))
}

// FIXME(next-solver): should merge this with `explicit_item_bounds` in some way
pub(crate) fn associated_ty_item_bounds<'db>(
    db: &'db dyn HirDatabase,
    type_alias: TypeAliasId,
) -> EarlyBinder<'db, BoundExistentialPredicates<'db>> {
    let type_alias_data = db.type_alias_signature(type_alias);
    let resolver = hir_def::resolver::HasResolver::resolver(type_alias, db);
    let interner = DbInterner::new_with(db, Some(resolver.krate()), None);
    let mut ctx = TyLoweringContext::new(
        db,
        &resolver,
        &type_alias_data.store,
        type_alias.into(),
        LifetimeElisionKind::AnonymousReportError,
    );
    // FIXME: we should never create non-existential predicates in the first place
    // For now, use an error type so we don't run into dummy binder issues
    let self_ty = Ty::new_error(interner, ErrorGuaranteed);

    let mut bounds = Vec::new();
    for bound in &type_alias_data.bounds {
        ctx.lower_type_bound(bound, self_ty, false).for_each(|pred| {
            if let Some(bound) = pred
                .kind()
                .map_bound(|c| match c {
                    rustc_type_ir::ClauseKind::Trait(t) => {
                        let id = t.def_id();
                        let is_auto = db.trait_signature(id.0).flags.contains(TraitFlags::AUTO);
                        if is_auto {
                            Some(ExistentialPredicate::AutoTrait(t.def_id()))
                        } else {
                            Some(ExistentialPredicate::Trait(ExistentialTraitRef::new_from_args(
                                interner,
                                t.def_id(),
                                GenericArgs::new_from_iter(
                                    interner,
                                    t.trait_ref.args.iter().skip(1),
                                ),
                            )))
                        }
                    }
                    rustc_type_ir::ClauseKind::Projection(p) => Some(
                        ExistentialPredicate::Projection(ExistentialProjection::new_from_args(
                            interner,
                            p.def_id(),
                            GenericArgs::new_from_iter(
                                interner,
                                p.projection_term.args.iter().skip(1),
                            ),
                            p.term,
                        )),
                    ),
                    rustc_type_ir::ClauseKind::TypeOutlives(_) => None,
                    rustc_type_ir::ClauseKind::RegionOutlives(_)
                    | rustc_type_ir::ClauseKind::ConstArgHasType(_, _)
                    | rustc_type_ir::ClauseKind::WellFormed(_)
                    | rustc_type_ir::ClauseKind::ConstEvaluatable(_)
                    | rustc_type_ir::ClauseKind::HostEffect(_)
                    | rustc_type_ir::ClauseKind::UnstableFeature(_) => unreachable!(),
                })
                .transpose()
            {
                bounds.push(bound);
            }
        });
    }

    if !ctx.unsized_types.contains(&self_ty)
        && let Some(sized_trait) = LangItem::Sized.resolve_trait(db, resolver.krate())
    {
        let sized_clause = Binder::dummy(ExistentialPredicate::Trait(ExistentialTraitRef::new(
            interner,
            sized_trait.into(),
            [] as [GenericArg<'_>; 0],
        )));
        bounds.push(sized_clause);
    }

    EarlyBinder::bind(BoundExistentialPredicates::new_from_iter(interner, bounds))
}

pub(crate) fn associated_type_by_name_including_super_traits<'db>(
    db: &'db dyn HirDatabase,
    trait_ref: TraitRef<'db>,
    name: &Name,
) -> Option<(TraitRef<'db>, TypeAliasId)> {
    let interner = DbInterner::new_with(db, None, None);
    rustc_type_ir::elaborate::supertraits(interner, Binder::dummy(trait_ref)).find_map(|t| {
        let trait_id = t.as_ref().skip_binder().def_id.0;
        let assoc_type = trait_id.trait_items(db).associated_type_by_name(name)?;
        Some((t.skip_binder(), assoc_type))
    })
}

pub fn associated_type_shorthand_candidates(
    db: &dyn HirDatabase,
    def: GenericDefId,
    res: TypeNs,
    mut cb: impl FnMut(&Name, TypeAliasId) -> bool,
) -> Option<TypeAliasId> {
    let interner = DbInterner::new_with(db, None, None);
    named_associated_type_shorthand_candidates(interner, def, res, None, |name, _, id| {
        cb(name, id).then_some(id)
    })
}

#[tracing::instrument(skip(interner, check_alias))]
fn named_associated_type_shorthand_candidates<'db, R>(
    interner: DbInterner<'db>,
    // If the type parameter is defined in an impl and we're in a method, there
    // might be additional where clauses to consider
    def: GenericDefId,
    res: TypeNs,
    assoc_name: Option<Name>,
    mut check_alias: impl FnMut(&Name, TraitRef<'db>, TypeAliasId) -> Option<R>,
) -> Option<R> {
    let db = interner.db;
    let mut search = |t: TraitRef<'db>| -> Option<R> {
        let mut checked_traits = FxHashSet::default();
        let mut check_trait = |trait_ref: TraitRef<'db>| {
            let trait_id = trait_ref.def_id.0;
            let name = &db.trait_signature(trait_id).name;
            tracing::debug!(?trait_id, ?name);
            if !checked_traits.insert(trait_id) {
                return None;
            }
            let data = trait_id.trait_items(db);

            tracing::debug!(?data.items);
            for (name, assoc_id) in &data.items {
                if let &AssocItemId::TypeAliasId(alias) = assoc_id
                    && let Some(ty) = check_alias(name, trait_ref, alias)
                {
                    return Some(ty);
                }
            }
            None
        };
        let mut stack: SmallVec<[_; 4]> = smallvec![t];
        while let Some(trait_ref) = stack.pop() {
            if let Some(alias) = check_trait(trait_ref) {
                return Some(alias);
            }
            for pred in generic_predicates_filtered_by(
                db,
                GenericDefId::TraitId(trait_ref.def_id.0),
                PredicateFilter::SelfTrait,
                // We are likely in the midst of lowering generic predicates of `def`.
                // So, if we allow `pred == def` we might fall into an infinite recursion.
                // Actually, we have already checked for the case `pred == def` above as we started
                // with a stack including `trait_id`
                |pred| pred != def && pred == GenericDefId::TraitId(trait_ref.def_id.0),
            )
            .0
            .predicates
            .instantiate_identity()
            {
                tracing::debug!(?pred);
                let sup_trait_ref = match pred.kind().skip_binder() {
                    rustc_type_ir::ClauseKind::Trait(pred) => pred.trait_ref,
                    _ => continue,
                };
                let sup_trait_ref =
                    EarlyBinder::bind(sup_trait_ref).instantiate(interner, trait_ref.args);
                stack.push(sup_trait_ref);
            }
            tracing::debug!(?stack);
        }

        None
    };

    match res {
        TypeNs::SelfType(impl_id) => {
            let trait_ref = db.impl_trait(impl_id)?;

            // FIXME(next-solver): same method in `lower` checks for impl or not
            // Is that needed here?

            // we're _in_ the impl -- the binders get added back later. Correct,
            // but it would be nice to make this more explicit
            search(trait_ref.skip_binder())
        }
        TypeNs::GenericParam(param_id) => {
            // Handle `Self::Type` referring to own associated type in trait definitions
            // This *must* be done first to avoid cycles with
            // `generic_predicates_for_param`, but not sure that it's sufficient,
            if let GenericDefId::TraitId(trait_id) = param_id.parent() {
                let trait_name = &db.trait_signature(trait_id).name;
                tracing::debug!(?trait_name);
                let trait_generics = generics(db, trait_id.into());
                tracing::debug!(?trait_generics);
                if trait_generics[param_id.local_id()].is_trait_self() {
                    let args = GenericArgs::identity_for_item(interner, trait_id.into());
                    let trait_ref = TraitRef::new_from_args(interner, trait_id.into(), args);
                    tracing::debug!(?args, ?trait_ref);
                    return search(trait_ref);
                }
            }

            let predicates =
                generic_predicates_for_param(db, def, param_id.into(), assoc_name.clone());
            predicates
                .as_ref()
                .iter_identity_copied()
                .find_map(|pred| match pred.kind().skip_binder() {
                    rustc_type_ir::ClauseKind::Trait(trait_predicate) => Some(trait_predicate),
                    _ => None,
                })
                .and_then(|trait_predicate| {
                    let trait_ref = trait_predicate.trait_ref;
                    assert!(
                        !trait_ref.has_escaping_bound_vars(),
                        "FIXME unexpected higher-ranked trait bound"
                    );
                    search(trait_ref)
                })
        }
        _ => None,
    }
}<|MERGE_RESOLUTION|>--- conflicted
+++ resolved
@@ -1620,7 +1620,6 @@
     db.trait_environment(def)
 }
 
-<<<<<<< HEAD
 pub(crate) fn trait_environment_query<'db>(
     db: &'db dyn HirDatabase,
     def: GenericDefId,
@@ -1638,41 +1637,6 @@
     let clauses = rustc_type_ir::elaborate::elaborate(interner, predicates.iter_identity_copied());
     let clauses = Clauses::new_from_iter(interner, clauses);
     let env = ParamEnv { clauses };
-=======
-fn fn_sig_for_fn(db: &dyn HirDatabase, def: FunctionId) -> PolyFnSig {
-    let data = db.function_data(def);
-    let resolver = def.resolver(db.upcast());
-    let ctx_params = TyLoweringContext::new(db, &resolver, def.into())
-        .with_impl_trait_mode(ImplTraitLoweringMode::Variable)
-        .with_type_param_mode(ParamLoweringMode::Variable);
-    let params = data.params.iter().map(|tr| ctx_params.lower_ty(tr));
-    let ctx_ret = TyLoweringContext::new(db, &resolver, def.into())
-        .with_impl_trait_mode(ImplTraitLoweringMode::Opaque)
-        .with_type_param_mode(ParamLoweringMode::Variable);
-    let ret = ctx_ret.lower_ty(&data.ret_type);
-    let generics = generics(db.upcast(), def.into());
-    let abi = data
-        .abi
-        .as_ref()
-        .map(FnAbi::from_symbol)
-        .or_else(|| match def.lookup(db.upcast()).container {
-            hir_def::ItemContainerId::ExternBlockId(block) => {
-                let id = block.lookup(db.upcast()).id;
-                id.item_tree(db.upcast())[id.value].abi.as_ref().map(FnAbi::from_symbol)
-            }
-            _ => None,
-        })
-        .unwrap_or(FnAbi::Rust);
-    let sig = CallableSig::from_params_and_return(
-        params,
-        ret,
-        data.is_varargs(),
-        if data.is_unsafe() { Safety::Unsafe } else { Safety::Safe },
-        abi,
-    );
-    make_binders(db, &generics, sig)
-}
->>>>>>> ada50f15
 
     // FIXME: We should normalize projections here, like rustc does.
 
@@ -2053,10 +2017,22 @@
         None => Ty::new_tup(interner, &[]),
     };
 
+    let abi = data
+        .abi
+        .as_ref()
+        .map(FnAbi::from_symbol)
+        .or_else(|| match def.lookup(db).container {
+            hir_def::ItemContainerId::ExternBlockId(block) => {
+                block.abi(db).as_ref().map(FnAbi::from_symbol)
+            }
+            _ => None,
+        })
+        .unwrap_or(FnAbi::Rust);
+
     let inputs_and_output = Tys::new_from_iter(interner, params.chain(Some(ret)));
     // If/when we track late bound vars, we need to switch this to not be `dummy`
     EarlyBinder::bind(rustc_type_ir::Binder::dummy(FnSig {
-        abi: data.abi.as_ref().map_or(FnAbi::Rust, FnAbi::from_symbol),
+        abi,
         c_variadic: data.is_varargs(),
         safety: if data.is_unsafe() { Safety::Unsafe } else { Safety::Safe },
         inputs_and_output,
